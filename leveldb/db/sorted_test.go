--- conflicted
+++ resolved
@@ -16,7 +16,10 @@
 import (
 	"bytes"
 	"fmt"
-<<<<<<< HEAD
+	"math/rand"
+	"runtime"
+	"testing"
+
 	"github.com/syndtr/goleveldb/leveldb/block"
 	"github.com/syndtr/goleveldb/leveldb/comparer"
 	"github.com/syndtr/goleveldb/leveldb/desc"
@@ -25,23 +28,6 @@
 	"github.com/syndtr/goleveldb/leveldb/memdb"
 	"github.com/syndtr/goleveldb/leveldb/opt"
 	"github.com/syndtr/goleveldb/leveldb/table"
-	"math/rand"
-	"runtime"
-	"testing"
-=======
-	"math/rand"
-	"runtime"
-	"testing"
-
-	"leveldb/block"
-	"leveldb/comparer"
-	"leveldb/desc"
-	"leveldb/filter"
-	"leveldb/iter"
-	"leveldb/memdb"
-	"leveldb/opt"
-	"leveldb/table"
->>>>>>> a7e0161d
 )
 
 type stConstructor interface {
